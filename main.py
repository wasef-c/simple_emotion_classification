#!/usr/bin/env python3
"""
Simple emotion recognition training script
"""

import torch
import torch.nn as nn
import torch.optim as optim
from torch.utils.data import DataLoader, Dataset, Subset
import numpy as np
import sys
import os
from pathlib import Path
import argparse
import yaml
import random
import math
import torch.optim.lr_scheduler as lr_scheduler

# Add parent directory to path to access original dataset classes
sys.path.append(str(Path(__file__).parent.parent))

from datasets import load_dataset
from collections import defaultdict
import wandb

# Import local modules
from config import Config
from model import *  # SimpleEmotionClassifier
from functions import *  # (evaluate_model, get_session_splits, calculate_metrics, calculate_difficulty,

#   get_curriculum_pacing_function, create_curriculum_subset, create_confusion_matrix, create_difficulty_accuracy_plot)


def load_config_from_yaml(yaml_path, experiment_id=None):
    """Load configuration from YAML file and create Config object"""
    with open(yaml_path, "r") as f:
        yaml_config = yaml.safe_load(f)

    # Check if this is a multi-experiment config
    if "experiments" in yaml_config:
        if experiment_id is None:
            # List available experiments
            print("📋 Available experiments:")
            for i, exp in enumerate(yaml_config["experiments"]):
                print(f"   {i}: {exp.get('name', exp.get('id', f'experiment_{i}'))}")
            raise ValueError(
                "Please specify --experiment <id> when using multi-experiment config"
            )

        # Find the specified experiment
        if isinstance(experiment_id, int):
            if 0 <= experiment_id < len(yaml_config["experiments"]):
                experiment_config = yaml_config["experiments"][experiment_id]
            else:
                raise ValueError(f"Experiment index {experiment_id} out of range")
        else:
            # Find by name or id
            experiment_config = None
            for exp in yaml_config["experiments"]:
                if exp.get("id") == experiment_id or exp.get("name") == experiment_id:
                    experiment_config = exp
                    break
            if experiment_config is None:
                raise ValueError(f"Experiment '{experiment_id}' not found")

        # Use the specific experiment config
        yaml_config = experiment_config
        print(
            f"🧪 Running experiment: {yaml_config.get('name', yaml_config.get('id', experiment_id))}"
        )

    config = Config()

    # Define type conversions for config parameters
    float_params = ["learning_rate", "weight_decay", "dropout", "val_split"]
    int_params = [
        "batch_size",
        "num_epochs",
        "hidden_dim",
        "num_classes",
        "curriculum_epochs",
    ]
    bool_params = [
        "use_curriculum_learning",
        "use_difficulty_scaling",
        "use_speaker_disentanglement",
    ]
    string_params = [
        "wandb_project",
        "experiment_name",
        "curriculum_type",
        "difficulty_method",
        "curriculum_pacing",
    ]

    # Update config with YAML values with proper type conversion
    for key, value in yaml_config.items():
        if hasattr(config, key):
            # Apply type conversion
            if key in float_params and value is not None:
                try:
                    value = float(value)
                except (ValueError, TypeError):
                    print(f"⚠️  Could not convert {key}={value} to float, using as-is")
            elif key in int_params and value is not None:
                try:
                    value = int(value)
                except (ValueError, TypeError):
                    print(f"⚠️  Could not convert {key}={value} to int, using as-is")
            elif key in bool_params and value is not None:
                if isinstance(value, str):
                    value = value.lower() in ["true", "1", "yes", "on"]
                else:
                    value = bool(value)
            elif key in string_params and value is not None:
                value = str(value)

            setattr(config, key, value)
        elif key not in ["id", "name", "description", "category"]:  # Skip metadata
            print(f"⚠️  Unknown config parameter: {key}")

    # Set experiment name from YAML if available
    if "name" in yaml_config:
        config.experiment_name = yaml_config["name"]

    return config


def run_all_experiments_from_yaml(yaml_path):
    """Run all experiments from a multi-experiment YAML file"""
    with open(yaml_path, "r") as f:
        yaml_config = yaml.safe_load(f)

    if "experiments" not in yaml_config:
        raise ValueError("YAML file doesn't contain multiple experiments")

    print(f"🚀 Running {len(yaml_config['experiments'])} experiments from {yaml_path}")
    results = []

    for i, experiment in enumerate(yaml_config["experiments"]):
        exp_name = experiment.get("name", experiment.get("id", f"experiment_{i}"))
        print(f"\n{'='*60}")
        print(f"🧪 EXPERIMENT {i+1}/{len(yaml_config['experiments'])}: {exp_name}")
        print(f"{'='*60}")

        try:
            config = load_config_from_yaml(yaml_path, i)
            result = run_experiment(config)
            results.append(
                {
                    "experiment_id": i,
                    "name": exp_name,
                    "result": result,
                    "status": "completed",
                }
            )
        except Exception as e:
            import traceback

            full_traceback = traceback.format_exc()
            print(f"❌ Experiment {exp_name} failed: {e}")
            print(f"🔍 Full traceback:")
            print(full_traceback)
            results.append(
                {
                    "experiment_id": i,
                    "name": exp_name,
                    "result": None,
                    "status": "failed",
                    "error": str(e),
                    "traceback": full_traceback,
                }
            )

    # Print summary
    print(f"\n{'='*60}")
    print(f"📊 EXPERIMENT SUMMARY")
    print(f"{'='*60}")
    completed = sum(1 for r in results if r["status"] == "completed")
    failed = len(results) - completed
    print(f"✅ Completed: {completed}")
    print(f"❌ Failed: {failed}")

    return results


def set_seed(seed=42):
    """Set seed for reproducibility"""
    random.seed(seed)
    np.random.seed(seed)
    torch.manual_seed(seed)
    torch.cuda.manual_seed_all(seed)
    torch.backends.cudnn.deterministic = True
    torch.backends.cudnn.benchmark = False


def run_experiment(config):
    """Run a single experiment with given config"""
    # Set seed for reproducibility
    seed = getattr(config, "seed", 42)
    set_seed(seed)
    print(f"🔢 Random seed set to: {seed}")

    # Initialize wandb
    wandb.init(
        project=config.wandb_project, name=config.experiment_name, config=vars(config)
    )

    print(f"🚀 Starting experiment: {config.experiment_name}")
    print(f"📊 Evaluation Mode: {config.evaluation_mode.upper()}")

    # Load datasets
    if config.train_dataset == "MSPI":
        train_dataset = SimpleEmotionDataset("MSPI", config=config, Train=True)
        # For cross-corpus, we want to test on both other datasets
        if config.evaluation_mode == "cross_corpus":
            test_datasets = [
                SimpleEmotionDataset("IEMO", config=config),
                SimpleEmotionDataset("MSPP", config=config),
            ]
            print(f"🚀 Training: MSPI -> [IEMO, MSPP]")
        else:
            test_dataset = SimpleEmotionDataset("IEMO", config=config)
            print(f"🚀 Training: MSPI -> IEMO")
    elif config.train_dataset == "IEMO":
        train_dataset = SimpleEmotionDataset("IEMO", config=config, Train=True)
        if config.evaluation_mode == "cross_corpus":
            test_datasets = [
                SimpleEmotionDataset("MSPI", config=config),
                SimpleEmotionDataset("MSPP", config=config),
            ]
            print(f"🚀 Training: IEMO -> [MSPI, MSPP]")
        else:
            test_dataset = SimpleEmotionDataset("MSPI", config=config)
            print(f"🚀 Training: IEMO -> MSPI")
    elif config.train_dataset == "MSPP":
        train_dataset = SimpleEmotionDataset("MSPP", config=config, Train=True)
        if config.evaluation_mode == "cross_corpus":
            test_datasets = [
                SimpleEmotionDataset("IEMO", config=config),
                SimpleEmotionDataset("MSPI", config=config),
            ]
            print(f"🚀 Training: MSPP -> [IEMO, MSPI]")
        else:
            test_dataset = SimpleEmotionDataset("IEMO", config=config)
            print(f"🚀 Training: MSPP -> IEMO")
    else:
        raise ValueError(f"Unknown train dataset: {config.train_dataset}")

    # Run evaluation based on mode
    if config.evaluation_mode == "loso":
        results = run_loso_evaluation(config, train_dataset, test_dataset)
    elif config.evaluation_mode == "cross_corpus":
        results = run_cross_corpus_evaluation(config, train_dataset, test_datasets)
    elif config.evaluation_mode == "both":
        print("\n" + "=" * 60)
        print("RUNNING LOSO EVALUATION")
        print("=" * 60)
        loso_results = run_loso_evaluation(config, train_dataset, test_dataset)

        print("\n" + "=" * 60)
        print("RUNNING CROSS-CORPUS EVALUATION")
        print("=" * 60)
        cross_corpus_results = run_cross_corpus_evaluation(
            config, train_dataset, [test_dataset]
        )

        results = {"loso": loso_results, "cross_corpus": cross_corpus_results}
    else:
        raise ValueError(f"Unknown evaluation mode: {config.evaluation_mode}")

    # Print final results based on evaluation mode
    print(f"\n{'='*60}")
    print(f"FINAL RESULTS - {config.evaluation_mode.upper()}")
    print(f"{'='*60}")

    if config.evaluation_mode == "loso":
        print(
            f"LOSO Accuracy: {results['loso_accuracy_mean']:.4f} ± {results['loso_accuracy_std']:.4f}"
        )
        print(
            f"LOSO UAR: {results['loso_uar_mean']:.4f} ± {results['loso_uar_std']:.4f}"
        )

        # Log final metrics
        wandb.log(
            {
                "final/loso_acc_mean": results["loso_accuracy_mean"],
                "final/loso_acc_std": results["loso_accuracy_std"],
                "final/loso_uar_mean": results["loso_uar_mean"],
                "final/loso_uar_std": results["loso_uar_std"],
            }
        )

    elif config.evaluation_mode == "cross_corpus":
        print(f"Validation Accuracy: {results['validation']['accuracy']:.4f}")
        print(f"Validation UAR: {results['validation']['uar']:.4f}")

        for test_result in results["test_results"]:
            dataset_name = test_result["dataset"]
            acc = test_result["results"]["accuracy"]
            uar = test_result["results"]["uar"]
            print(f"{dataset_name} Test Accuracy: {acc:.4f}")
            print(f"{dataset_name} Test UAR: {uar:.4f}")

        # Log final metrics
        final_log = {
            "final/validation_acc": results["validation"]["accuracy"],
            "final/validation_uar": results["validation"]["uar"],
        }
        for test_result in results["test_results"]:
            dataset_name = test_result["dataset"].lower()
            final_log[f"final/{dataset_name}_acc"] = test_result["results"]["accuracy"]
            final_log[f"final/{dataset_name}_uar"] = test_result["results"]["uar"]
        wandb.log(final_log)

    elif config.evaluation_mode == "both":
        print("LOSO Results:")
        loso = results["loso"]
        print(
            f"  LOSO Accuracy: {loso['loso_accuracy_mean']:.4f} ± {loso['loso_accuracy_std']:.4f}"
        )
        print(f"  LOSO UAR: {loso['loso_uar_mean']:.4f} ± {loso['loso_uar_std']:.4f}")

        print("\nCross-Corpus Only Results:")
        cross = results["cross_corpus"]
        print(f"  Validation Accuracy: {cross['validation']['accuracy']:.4f}")
        print(f"  Validation UAR: {cross['validation']['uar']:.4f}")
        for test_result in cross["test_results"]:
            dataset_name = test_result["dataset"]
            acc = test_result["results"]["accuracy"]
            uar = test_result["results"]["uar"]
            print(f"  {dataset_name} Test Accuracy: {acc:.4f}")
            print(f"  {dataset_name} Test UAR: {uar:.4f}")

        # Log both sets of metrics
        final_log = {
            "final/loso_acc_mean": loso["loso_accuracy_mean"],
            "final/loso_uar_mean": loso["loso_uar_mean"],
            "final/validation_acc": cross["validation"]["accuracy"],
            "final/validation_uar": cross["validation"]["uar"],
        }
        for test_result in cross["test_results"]:
            dataset_name = test_result["dataset"].lower()
            final_log[f"final/{dataset_name}_cross_only_acc"] = test_result["results"][
                "accuracy"
            ]
            final_log[f"final/{dataset_name}_cross_only_uar"] = test_result["results"][
                "uar"
            ]
        wandb.log(final_log)

    wandb.finish()
    return results


class SimpleEmotionDataset(Dataset):
    """Simple dataset class for emotion recognition"""

    def __init__(self, dataset_name, split="train", config=None, Train=False):
        self.dataset_name = dataset_name
        self.split = split

        # Load HuggingFace dataset
        if dataset_name == "IEMO":
            self.hf_dataset = load_dataset(
                "cairocode/IEMO_Emotion2Vec", split=split, trust_remote_code=True
            )
        elif dataset_name == "MSPI":
            self.hf_dataset = load_dataset(
                "cairocode/MSPI_Emotion2Vec", split=split, trust_remote_code=True
            )
        elif dataset_name == "MSPP":
            self.hf_dataset = load_dataset(
                "cairocode/MSPP_Emotion2vec_filtered",
                split=split,
                trust_remote_code=True,
            )
        else:
            raise ValueError(f"Unsupported dataset: {dataset_name}")

        # Process data
        self.data = []

        for item in self.hf_dataset:
            features = torch.tensor(
                item["emotion2vec_features"][0]["feats"], dtype=torch.float32
            )
            if Train == True:
                # Get speaker ID and calculate session directly
                if self.dataset_name == "IEMO":
                    speaker_id = item["speaker_id"]
                    session = (speaker_id - 1) // 2 + 1
                elif self.dataset_name == "MSPI":
                    speaker_id = item["speakerID"]
                    session = (speaker_id - 947) // 2 + 1
                elif self.dataset_name == "MSPP":
                    speaker_id = item["SpkrID"]
                    session = (speaker_id - 1) // 500 + 1
                else:
                    # Fallback for other datasets
                    try:
                        speaker_id = item["speaker_id"]
                    except:
                        speaker_id = item.get("speakerID", item.get("SpkrID", 1))
                    session = (speaker_id - 1) // 2 + 1
            else:
                speaker_id = -1  # Use -1 instead of None for test datasets
                session = -1  # Use -1 instead of None for test datasets

            label = item["label"]

            # Get curriculum order from dataset
            curriculum_order = item.get(
                "curriculum_order", 0.5
            )  # Default to middle if missing

            # Get VAD values for difficulty calculation
            valence = item.get("valence", item.get("EmoVal", None))
            arousal = item.get("arousal", item.get("EmoAct", None))
            domination = item.get(
                "domination", item.get("consensus_dominance", item.get("EmoDom", None))
            )

            # Replace NaN or None with 3
            def fix_vad(value):
                if value is None or (isinstance(value, float) and math.isnan(value)):
                    return 3
                return value

            valence = fix_vad(valence)
            arousal = fix_vad(arousal)
            domination = fix_vad(domination)
            item_with_vad = {
                "label": label,
                "valence": valence,
                "arousal": arousal,
                "domination": domination,
            }
            difficulty = calculate_difficulty(
                item_with_vad,
                config.expected_vad,
                config.difficulty_method,
                dataset=dataset_name,
            )

            self.data.append(
                {
                    "features": features,
                    "label": label,
                    "speaker_id": speaker_id,
                    "session": session,
                    "dataset": dataset_name,
                    "difficulty": difficulty,
                    "curriculum_order": curriculum_order,
                    "valence": valence,
                    "arousal": arousal,
                    "domination": domination,
                }
            )

        print(f"✅ Loaded {len(self.data)} samples from {dataset_name}")

        # Print session distribution for debugging
        session_counts = defaultdict(int)
        for item in self.data:
            session_counts[item["session"]] += 1

        print(f"📊 {dataset_name} Sessions:")
        for session_id in sorted(session_counts.keys()):
            print(f"   Session {session_id}: {session_counts[session_id]} samples")

    def __len__(self):
        return len(self.data)

    def __getitem__(self, idx):
        item = self.data[idx]
        return {
            "features": item["features"],
            "label": torch.tensor(item["label"], dtype=torch.long),
            "speaker_id": item["speaker_id"],
            "session": item["session"],
            "dataset": item["dataset"],
            "difficulty": item["difficulty"],
            "curriculum_order": item["curriculum_order"],
        }


def train_epoch(
    model,
    data_loader,
    criterion,
    optimizer,
    scheduler,
    device,
    use_difficulty_scaling=False,
):
    """Train model for one epoch"""
    model.train()
    total_loss = 0
    predictions = []
    labels = []

    for batch in data_loader:
        # print(batch)
        features = batch["features"].to(device)
        batch_labels = batch["label"].to(device)
        difficulties = batch["difficulty"].to(device)

        optimizer.zero_grad()
        logits = model(features)
        # print(f"LOGITSSSS -- {logits}")
        # loss = criterion(logits, batch_labels) # difficulties
        loss_per_sample = criterion(logits, batch_labels)  # reduction='none'

        # weighted loss
        if use_difficulty_scaling:
            loss = (loss_per_sample * (1+difficulties)).mean()
        # else:
        loss = loss_per_sample.mean()
        loss.backward()
        optimizer.step()

        total_loss += loss.item()
        current_lr = optimizer.param_groups[0]["lr"]

        log_dict = {
            "loss": loss,
            "batch difficulty": difficulties.mean(),
            "lr": current_lr,
        }

        wandb.log(log_dict)
        # Track predictions for metrics
        preds = torch.argmax(logits, dim=-1).cpu().numpy()
        predictions.extend(preds)
        labels.extend(batch_labels.cpu().numpy())

    avg_loss = total_loss / len(data_loader)
    metrics = calculate_metrics(predictions, labels)
    scheduler.step()

    return avg_loss, metrics


def run_loso_evaluation(config, train_dataset, test_dataset):
    """Run Leave-One-Session-Out evaluation with curriculum learning"""

    device = torch.device("cuda" if torch.cuda.is_available() else "cpu")
    print(f"🔧 Using device: {device}")
    print(
        f"📚 Curriculum Learning: {'Enabled' if config.use_curriculum_learning else 'Disabled'}"
    )

    # Get session splits
    train_sessions = get_session_splits(train_dataset, train_dataset.dataset_name)

    session_results = []

    for test_session in sorted(train_sessions.keys()):
        print(f"\n📊 LOSO Session {test_session} ({train_dataset.dataset_name})")

        # Create train/test splits
        train_indices = []
        for session_id, indices in train_sessions.items():
            if session_id != test_session:
                train_indices.extend(indices)

        test_indices = train_sessions[test_session]

        # Get difficulties for curriculum learning (use the difficulty we calculated in dataset)
        train_difficulties = [
            train_dataset.data[i]["difficulty"] for i in train_indices
        ]

        # Create base datasets
        train_subset = Subset(train_dataset, train_indices)
        test_subset = Subset(train_dataset, test_indices)
        cross_corpus_loader = create_data_loader(
            test_dataset,
            config.batch_size,
            shuffle=False,
            use_speaker_disentanglement=False,
        )  # No speaker grouping for test
        loso_loader = create_data_loader(
            test_subset,
            config.batch_size,
            shuffle=False,
            use_speaker_disentanglement=False,
        )  # No speaker grouping for test

        # Get actual feature dimension from dataset
        sample_features = train_dataset[0]["features"]
        if len(sample_features.shape) == 2:
            # If 2D, use the last dimension (sequence_length, feature_dim)
            actual_input_dim = sample_features.shape[-1]
        else:
            # If 1D, use the full dimension
            actual_input_dim = sample_features.shape[0]

        print(
            f"🔍 Using input_dim: {actual_input_dim} (detected from {train_dataset.dataset_name})"
        )

        # Initialize model
        model = SimpleEmotionClassifier(
            input_dim=actual_input_dim,
            hidden_dim=config.hidden_dim,
            num_classes=config.num_classes,
            dropout=config.dropout,
        ).to(device)

        criterion = FocalLossAutoWeights(
            num_classes=4, gamma=2.0, reduction="none", device=device
        )

        optimizer = optim.Adam(
            model.parameters(),
            lr=config.learning_rate,
            weight_decay=config.weight_decay,
        )
        scheduler = lr_scheduler.CosineAnnealingLR(optimizer, T_max=config.num_epochs)
        # Get curriculum pacing function
        pacing_function = get_curriculum_pacing_function(config.curriculum_pacing)

        # Training loop with curriculum learning
        best_loso_acc = 0
        for epoch in range(config.num_epochs):

            # Create curriculum subset if enabled
            if config.use_curriculum_learning and epoch < config.curriculum_epochs:
                curriculum_indices = create_curriculum_subset(
                    train_indices,
                    train_difficulties,
                    epoch,
                    config.curriculum_epochs,
                    pacing_function,
                )
                curriculum_train_indices = [
                    train_indices[i] for i in curriculum_indices
                ]
                curriculum_subset = Subset(train_dataset, curriculum_train_indices)
                train_loader = create_data_loader(
                    curriculum_subset,
                    config.batch_size,
                    shuffle=True,
                    use_speaker_disentanglement=config.use_speaker_disentanglement,
                )

                fraction = pacing_function(epoch, config.curriculum_epochs)
                print(
                    f"   Epoch {epoch+1}: Using {len(curriculum_indices)}/{len(train_indices)} samples ({fraction:.2f})"
                )
            else:
                # Use all training data
                train_loader = create_data_loader(
                    train_subset,
                    config.batch_size,
                    shuffle=True,
                    use_speaker_disentanglement=config.use_speaker_disentanglement,
                )
                if epoch == config.curriculum_epochs:
                    print(
                        f"   Epoch {epoch+1}: Curriculum complete, using all training data"
                    )

            train_loss, train_metrics = train_epoch(
                model,
                train_loader,
                criterion,
                optimizer,
                scheduler,
                device,
                use_difficulty_scaling=config.use_difficulty_scaling,
            )
            loso_results = evaluate_model(
                model, loso_loader, criterion, device, create_plots=False
            )

            if loso_results["uar"] > best_loso_acc:
                best_loso_acc = loso_results["accuracy"]
                best_model_state = model.state_dict().copy()

        # Load best model and evaluate with plots
        model.load_state_dict(best_model_state)
        loso_results = evaluate_model(
            model,
            loso_loader,
            criterion,
            device,
            create_plots=True,
            plot_title=f"LOSO-Session-{test_session}-{train_dataset.dataset_name}",
        )

        print(
            f"   LOSO: Acc={loso_results['accuracy']:.4f}, UAR={loso_results['uar']:.4f}"
        )

        session_results.append(
            {
                "session": test_session,
                "loso": loso_results,
            }
        )

        # Log to wandb
        if wandb.run:
            log_dict = {
                f"session_{test_session}/loso_acc": loso_results["accuracy"],
                f"session_{test_session}/loso_uar": loso_results["uar"],
            }

            # Add plots if available
            if "confusion_matrix" in loso_results:
                log_dict[f"session_{test_session}/confusion_matrix"] = loso_results[
                    "confusion_matrix"
                ]

            if "difficulty_plot" in loso_results:
                log_dict[f"session_{test_session}/difficulty_plot"] = loso_results[
                    "difficulty_plot"
                ]

                # Add difficulty analysis metrics
                if "difficulty_analysis" in loso_results:
                    analysis = loso_results["difficulty_analysis"]
                    log_dict[f"session_{test_session}/difficulty_correlation"] = (
                        analysis["difficulty_accuracy_correlation"]
                    )
                    log_dict[f"session_{test_session}/correlation_p_value"] = analysis[
                        "correlation_p_value"
                    ]

            wandb.log(log_dict)

    # Calculate averages
    loso_accs = [r["loso"]["accuracy"] for r in session_results]
    loso_uars = [r["loso"]["uar"] for r in session_results]

    results = {
        "loso_accuracy_mean": np.mean(loso_accs),
        "loso_accuracy_std": np.std(loso_accs),
        "loso_uar_mean": np.mean(loso_uars),
        "loso_uar_std": np.std(loso_uars),
        "session_results": session_results,
    }

    return results


def run_cross_corpus_evaluation(config, train_dataset, test_datasets):
    """Run cross-corpus evaluation with train/val split on training dataset"""

    device = torch.device("cuda" if torch.cuda.is_available() else "cpu")
    print(f"🔧 Using device: {device}")
    print(
        f"📚 Curriculum Learning: {'Enabled' if config.use_curriculum_learning else 'Disabled'}"
    )
    print(
        f"📊 Cross-Corpus Only Mode: Train={1-config.val_split:.0%}, Val={config.val_split:.0%}"
    )

    # Create train/validation split
    total_samples = len(train_dataset)
    indices = list(range(total_samples))

    np.random.shuffle(indices)

    val_size = int(total_samples * config.val_split)
    train_indices = indices[val_size:]
    if config.curriculum_type == "preset_order":
        # Sort indices by curriculum_order
        train_indices.sort(key=lambda i: train_dataset[i]["curriculum_order"])
    val_indices = indices[:val_size]

    print(f"📈 Training samples: {len(train_indices)}")
    print(f"📋 Validation samples: {len(val_indices)}")

    # Get difficulties for curriculum learning (use the difficulty we calculated in dataset)
    train_difficulties = [train_dataset.data[i]["difficulty"] for i in train_indices]

    # Create datasets
    train_subset = Subset(train_dataset, train_indices)
    val_subset = Subset(train_dataset, val_indices)
    val_loader = DataLoader(val_subset, batch_size=config.batch_size, shuffle=False)

    # Create test loaders for cross-corpus datasets
    test_loaders = []
    test_names = []
    if isinstance(test_datasets, list):
        for test_dataset in test_datasets:
            test_loader = DataLoader(
                test_dataset, batch_size=config.batch_size, shuffle=False
            )
            test_loaders.append(test_loader)
            test_names.append(test_dataset.dataset_name)
    else:
        test_loader = DataLoader(
            test_datasets, batch_size=config.batch_size, shuffle=False
        )
        test_loaders = [test_loader]
        test_names = [test_datasets.dataset_name]

    print(f"🎯 Test datasets: {', '.join(test_names)}")

    # Get actual feature dimension from dataset
    sample_features = train_dataset[0]["features"]
    if len(sample_features.shape) == 2:
        # If 2D, use the last dimension (sequence_length, feature_dim)
        actual_input_dim = sample_features.shape[-1]
    else:
        # If 1D, use the full dimension
        actual_input_dim = sample_features.shape[0]

    print(
        f"🔍 Using input_dim: {actual_input_dim} (detected from {train_dataset.dataset_name})"
    )

    # Initialize model
    model = SimpleEmotionClassifier(
        input_dim=actual_input_dim,
        hidden_dim=config.hidden_dim,
        num_classes=config.num_classes,
        dropout=config.dropout,
    ).to(device)

    # Calculate class weights = (1/frequency) * average_difficulty
    class_counts = [0, 0, 0, 0]
    class_difficulties = [[], [], [], []]

    for item in train_dataset.data:
        label = item["label"]
        difficulty = item["difficulty"]
        class_counts[label] += 1
        class_difficulties[label].append(difficulty)

    class_weights = []
    freq_weights = []
    for i in range(4):
        # freq_weight = 1.0 / class_counts[i] if class_counts[i] > 0 else 1.0
        freq_ratio = class_counts[i] / total_samples
        # proportion of this class
        freq_weight = (1.0 / freq_ratio) / 4
        avg_difficulty = (
            sum(class_difficulties[i]) / len(class_difficulties[i])
            if class_difficulties[i]
            else 1.0
        )
        class_weights.append((1 + freq_weight) * avg_difficulty)
        freq_weights.append(freq_weight + 1)
        print(f"📊 freq_weight: {freq_weight}")

    # Normalize weights
    total_weight = sum(class_weights)
    class_weights = [
        w / total_weight * 4 for w in class_weights
    ]  # Scale to average of 1.0

    class_weights = torch.tensor(class_weights).to(device)
    class_weights[1] = class_weights[1] * 2
    class_weights[0] = class_weights[0] * 2
    print(f"📊 Class weights (freq × difficulty): {class_weights}")
    if config.use_difficulty_scaling:
        criterion = nn.CrossEntropyLoss(weight=class_weights, reduction="none")
    else:
<<<<<<< HEAD
        freq_weights = torch.tensor(class_weights).to(device)
        criterion = nn.CrossEntropyLoss(weight = freq_weights, reduction='none')
    optimizer = optim.Adam(model.parameters(), lr=config.learning_rate, weight_decay=config.weight_decay)
=======
        criterion = nn.CrossEntropyLoss(weight=freq_weights, reduction="none")
    optimizer = optim.Adam(
        model.parameters(), lr=config.learning_rate, weight_decay=config.weight_decay
    )
>>>>>>> 3b9368ee
    scheduler = lr_scheduler.CosineAnnealingLR(optimizer, T_max=config.num_epochs)

    # Get curriculum pacing function
    pacing_function = get_curriculum_pacing_function(config.curriculum_pacing)

    # Training loop with curriculum learning
    best_val_acc = 0
    for epoch in range(config.num_epochs):

        # Create curriculum subset if enabled
        if config.use_curriculum_learning and epoch < config.curriculum_epochs:
            if config.curriculum_type == "preset_order":
                use_preset = True
            else:
                use_preset = False
            curriculum_indices = create_curriculum_subset(
                train_indices,
                train_difficulties,
                epoch,
                config.curriculum_epochs,
                pacing_function,
                use_preset,
            )
            curriculum_train_indices = [train_indices[i] for i in curriculum_indices]
            curriculum_subset = Subset(train_dataset, curriculum_train_indices)
            train_loader = DataLoader(
                curriculum_subset, batch_size=config.batch_size, shuffle=False
            )

            fraction = pacing_function(epoch, config.curriculum_epochs)
            print(
                f"   Epoch {epoch+1}: Using {len(curriculum_indices)}/{len(train_indices)} samples ({fraction:.2f})"
            )
        else:
            # Use all training data
            train_loader = create_data_loader(
                train_subset,
                config.batch_size,
                shuffle=True,
                use_speaker_disentanglement=config.use_speaker_disentanglement,
            )
            if epoch == config.curriculum_epochs:
                print(
                    f"   Epoch {epoch+1}: Curriculum complete, using all training data"
                )

        train_loss, train_metrics = train_epoch(
            model,
            train_loader,
            criterion,
            optimizer,
            scheduler,
            device,
            use_difficulty_scaling=config.use_difficulty_scaling,
        )

        val_results = evaluate_model(
            model, val_loader, criterion, device, create_plots=False
        )
        val_dict = {
            "val/accuracy": val_results["accuracy"],
            "val/loss": val_results["loss"],
            "val/uar": val_results["uar"],
            "val/f1": val_results["f1_weighted"],
        }

        wandb.log(val_dict)
        if val_results["accuracy"] > best_val_acc:
            best_val_acc = val_results["accuracy"]
            best_model_state = model.state_dict().copy()

        print(
            f"   Epoch {epoch+1}: Train Acc={train_metrics['accuracy']:.4f}, Val Acc={val_results['accuracy']:.4f}"
        )

    # Load best model and evaluate on test sets with plots
    model.load_state_dict(best_model_state)
    val_results = evaluate_model(
        model,
        val_loader,
        criterion,
        device,
        create_plots=True,
        plot_title=f"Validation-{train_dataset.dataset_name}",
    )

    test_results = []
    for test_loader, test_name in zip(test_loaders, test_names):
        test_result = evaluate_model(
            model,
            test_loader,
            criterion,
            device,
            create_plots=True,
            plot_title=f"CrossCorpus-{test_name}",
        )
        test_results.append({"dataset": test_name, "results": test_result})
        print(
            f"   {test_name}: Acc={test_result['accuracy']:.4f}, UAR={test_result['uar']:.4f}"
        )

    # Log to wandb
    if wandb.run:
        log_dict = {
            "validation/accuracy": val_results["accuracy"],
            "validation/uar": val_results["uar"],
        }

        # Add validation plots
        if "confusion_matrix" in val_results:
            log_dict["validation/confusion_matrix"] = val_results["confusion_matrix"]
        if "difficulty_plot" in val_results:
            log_dict["validation/difficulty_plot"] = val_results["difficulty_plot"]
            if "difficulty_analysis" in val_results:
                analysis = val_results["difficulty_analysis"]
                log_dict["validation/difficulty_correlation"] = analysis[
                    "difficulty_accuracy_correlation"
                ]

        # Add test results and plots
        for test_result in test_results:

            dataset_name = test_result["dataset"].lower()
            prefix = f"{train_dataset.dataset_name}_TO_{dataset_name}"
            results = test_result["results"]
            log_dict[f"{prefix}/accuracy"] = results["accuracy"]
            log_dict[f"{prefix}/uar"] = results["uar"]

            # Add test plots
            if "confusion_matrix" in results:
                log_dict[f"{prefix}/confusion_matrix"] = results["confusion_matrix"]
            if "difficulty_plot" in results:
                log_dict[f"{prefix}/difficulty_plot"] = results["difficulty_plot"]
                if "difficulty_analysis" in results:
                    analysis = results["difficulty_analysis"]
                    log_dict[f"{prefix}/difficulty_correlation"] = analysis[
                        "difficulty_accuracy_correlation"
                    ]

        wandb.log(log_dict)

    results = {
        "validation": val_results,
        "test_results": test_results,
        "best_val_accuracy": best_val_acc,
    }

    return results


def main(config_path=None, experiment_id=None, all_experiments=False):
    """Main training function"""
    if config_path:
        if all_experiments:
            return run_all_experiments_from_yaml(config_path)
        else:
            config = load_config_from_yaml(config_path, experiment_id)
            return run_experiment(config)
    else:
        print("📄 Using default config")
        config = Config()
        return run_experiment(config)


if __name__ == "__main__":
    parser = argparse.ArgumentParser(
        description="Simple Emotion Recognition with Curriculum Learning"
    )
    parser.add_argument(
        "--config", "-c", type=str, help="Path to YAML configuration file"
    )
    parser.add_argument(
        "--experiment",
        "-e",
        type=str,
        help="Experiment ID/name for multi-experiment configs",
    )
    parser.add_argument(
        "--all", "-a", action="store_true", help="Run all experiments in config file"
    )

    args = parser.parse_args()

    try:
        # Convert experiment to int if it's a number
        experiment_id = args.experiment
        if experiment_id and experiment_id.isdigit():
            experiment_id = int(experiment_id)

        main(args.config, experiment_id, args.all)
    except Exception as e:
        import traceback

        print(f"💥 Fatal error: {e}")
        print(f"🔍 Full traceback:")
        print(traceback.format_exc())
        sys.exit(1)<|MERGE_RESOLUTION|>--- conflicted
+++ resolved
@@ -847,7 +847,7 @@
             if class_difficulties[i]
             else 1.0
         )
-        class_weights.append((1 + freq_weight) * avg_difficulty)
+        class_weights.append((1 + freq_weight) * avg_difficulty*2)
         freq_weights.append(freq_weight + 1)
         print(f"📊 freq_weight: {freq_weight}")
 
@@ -858,22 +858,17 @@
     ]  # Scale to average of 1.0
 
     class_weights = torch.tensor(class_weights).to(device)
-    class_weights[1] = class_weights[1] * 2
-    class_weights[0] = class_weights[0] * 2
+    # class_weights[1] = class_weights[1] * 2
+    # class_weights[0] = class_weights[0] * 2
     print(f"📊 Class weights (freq × difficulty): {class_weights}")
     if config.use_difficulty_scaling:
         criterion = nn.CrossEntropyLoss(weight=class_weights, reduction="none")
     else:
-<<<<<<< HEAD
         freq_weights = torch.tensor(class_weights).to(device)
-        criterion = nn.CrossEntropyLoss(weight = freq_weights, reduction='none')
-    optimizer = optim.Adam(model.parameters(), lr=config.learning_rate, weight_decay=config.weight_decay)
-=======
         criterion = nn.CrossEntropyLoss(weight=freq_weights, reduction="none")
     optimizer = optim.Adam(
         model.parameters(), lr=config.learning_rate, weight_decay=config.weight_decay
     )
->>>>>>> 3b9368ee
     scheduler = lr_scheduler.CosineAnnealingLR(optimizer, T_max=config.num_epochs)
 
     # Get curriculum pacing function
